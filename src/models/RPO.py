import torch
import numpy as np
import scipy.optimize as opt
from scipy.stats import chi2 # for ceria and Stubs

from estimators.Estimators import Estimators
from utils.diagnostics import compute_summary_statistics

class RPO(Estimators):
    def __init__(self,
                 risk_aversion: float=1.0,
                 omega_estimator: str="mle",
                 mean_estimator: str="mle",
                 covariance_estimator: str="mle",
                 uncertainty_aversion_estimator: str="yin-etal-2022") -> None:
        """"
        This function impements the Robust Portofolio Optimization with quadratic uncertainty set.
        Implementation done using: Yin, Perchet and Soupé (2021).

        Args:
            risk_aversion (float): risk aversion parameter. Defaults to 0.5. 
                                   The risk aversion parameter is a scalar that controls the trade-off between risk and return.
                                   According to Ang (2014), the risk aversion parameter of a risk neutral individual ranges from 1 and 10.
            omega_estimator: Uncertainty set estimator to be used (always quadratic). Defaults to "mle", which defines the maximum likelihood estimator.
            uncertainty (float): uncertainty parameter. Defaults to 1.
                                 This parameter controls the size of the elipsoidal uncertainty set.
            mean_estimator (str): mean estimator to be used. Defaults to "mle", which defines the maximum likelihood estimator.
            covariance_estimator (str): covariance estimator to be used. Defaults to "mle", which defines the maximum likelihood estimator.

        References:
        Markowitz, H. (1952) Portfolio Selection. The Journal of Finance.
        Ang, Andrew, (2014). Asset Management: A Systematic Approach to Factor Investing. Oxford University Press. 
        C. Yin, R. Perchet & F. Soupé (2021) A practical guide to robust portfolio. Quantitative Finance.
        """
        super().__init__()
        
        self.risk_aversion = risk_aversion
        self.uncertainty_aversion_estimator = uncertainty_aversion_estimator
        self.omega_estimator = omega_estimator
        self.mean_estimator = mean_estimator
        self.covariance_estimator = covariance_estimator
        self.means = list()
        self.covs = list()

    def objective(self,
                  weights: torch.Tensor,
                  maximize: bool=True) -> torch.Tensor:
        
        c = -1 if maximize else 1
        
        # Problem       
        # max w^{\top}\bar{u} - (\kappa)*\sqrt(w^{\top} \Omega w) - \frac{\lambda}{2}w^{\top} \Sigma w
        return (np.dot(self.mean_t, weights) - self.uncertainty_aversion*np.sqrt(np.dot(weights,np.dot(self.omega_t,weights))) - (self.risk_aversion/2)*np.dot(weights,np.dot(self.cov_t,weights))) * c

    def forward(self,
                returns: torch.Tensor,
                num_timesteps_out: int,
                long_only: bool=True) -> torch.Tensor:

        K = returns.shape[1]
        T = returns.shape[0]

        # mean estimator
        if self.mean_estimator == "mle":
            self.mean_t = self.MLEMean(returns)
        elif (self.mean_estimator == "cbb") or (self.mean_estimator == "nobb") or (self.mean_estimator == "sb"):
            self.mean_t = self.DependentBootstrapMean(returns=returns,
                                                      boot_method=self.mean_estimator,
                                                      Bsize=50,
                                                      rep=1000)
        elif self.mean_estimator == "rbb":
            self.mean_t = self.DependentBootstrapMean(returns=returns,
                                                      boot_method=self.mean_estimator,
                                                      Bsize=50,
                                                      rep=1000,
<<<<<<< HEAD
                                                      max_p=4)
=======
                                                      max_p=50,
                                                      max_q=50)
>>>>>>> a06adacc
        else:
            raise NotImplementedError
        self.means.append(self.mean_t[None, :])

        # covariance estimator
        if self.covariance_estimator == "mle":
            self.cov_t = self.MLECovariance(returns)
        elif (self.covariance_estimator == "cbb") or (self.covariance_estimator == "nobb") or (self.covariance_estimator == "sb"):
            self.cov_t = self.DependentBootstrapCovariance(returns=returns,
                                                           boot_method=self.covariance_estimator,
                                                           Bsize=50,
                                                           rep=1000)
        elif self.covariance_estimator == "rbb":
            self.cov_t = self.DepenBootstrapCovariance(returns=returns,
                                                       boot_method=self.covariance_estimator,
                                                       Bsize= 50,
                                                       rep = 1000,
<<<<<<< HEAD
                                                       max_p= 4)
=======
                                                       max_p= 50,
                                                       max_q= 50)
>>>>>>> a06adacc
        else:
            raise NotImplementedError
        self.covs.append(self.cov_t)
        
        # uncertainty set estimator
        if self.omega_estimator == "mle":
            self.omega_t = self.MLEUncertainty(T, self.cov_t)
        else:
            raise NotImplementedError
        
        # uncertainty (\kappa) aversion estimator
        if self.uncertainty_aversion_estimator == "yin-etal-2022":
            sharpe_ratios = compute_summary_statistics(returns)
            self.uncertainty_aversion = sharpe_ratios["Sharpe"] / 2 
        elif self.uncertainty_aversion_estimator == "ceria-stubbs-2006":
            # Cummulative chi-square function  
            eta = 0.95 # Ceria-Stubbs do not comment on the value they used, hence I am setting 95%
            self.uncertainty_aversion = chi2.ppf(1 - eta, df = K)
        else:
            raise NotImplementedError
        
        if long_only:
            constraints = [
                {'type': 'eq', 'fun': lambda x: np.sum(x) - 1}  # the weights sum to one
            ]
            bounds = [(0, None) for _ in range(K)]

            w0 = np.random.uniform(0, 1, size=K)
        else:
            constraints = [
                {'type': 'eq', 'fun': lambda x: np.sum(x) - 0},  # the weights sum to zero
                {'type': 'eq', 'fun': lambda x: np.sum(np.abs(x)) - 1},  # the weights sum to zero
            ]
            bounds = [(-1, 1) for _ in range(K)]

            w0 = np.random.uniform(-1, 1, size=K)

        # Perform the optimization
        opt_output = opt.minimize(self.objective, w0, constraints=constraints, bounds=bounds, method='SLSQP')
        wt = torch.tensor(np.array(opt_output.x)).T.repeat(num_timesteps_out, 1)

        return wt
    
    def forward_analytic(self,
                         returns: torch.Tensor,
                         num_timesteps_out: int) -> torch.Tensor:
        pass<|MERGE_RESOLUTION|>--- conflicted
+++ resolved
@@ -70,15 +70,11 @@
                                                       rep=1000)
         elif self.mean_estimator == "rbb":
             self.mean_t = self.DependentBootstrapMean(returns=returns,
-                                                      boot_method=self.mean_estimator,
-                                                      Bsize=50,
-                                                      rep=1000,
-<<<<<<< HEAD
-                                                      max_p=4)
-=======
-                                                      max_p=50,
-                                                      max_q=50)
->>>>>>> a06adacc
+                                                 boot_method=self.mean_estimator,
+                                                 Bsize=50,
+                                                 rep=1000,
+                                                 max_p=50,
+                                                 max_q=50)
         else:
             raise NotImplementedError
         self.means.append(self.mean_t[None, :])
@@ -93,15 +89,11 @@
                                                            rep=1000)
         elif self.covariance_estimator == "rbb":
             self.cov_t = self.DepenBootstrapCovariance(returns=returns,
-                                                       boot_method=self.covariance_estimator,
-                                                       Bsize= 50,
-                                                       rep = 1000,
-<<<<<<< HEAD
-                                                       max_p= 4)
-=======
-                                                       max_p= 50,
-                                                       max_q= 50)
->>>>>>> a06adacc
+                                                  boot_method=self.covariance_estimator,
+                                                  Bsize= 50,
+                                                  rep = 1000,
+                                                  max_p= 50,
+                                                  max_q= 50)
         else:
             raise NotImplementedError
         self.covs.append(self.cov_t)
